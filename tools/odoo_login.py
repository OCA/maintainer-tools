# -*- coding: utf-8 -*-
from __future__ import absolute_import, print_function

import argparse
import sys
import erppeek
from getpass import getpass
from . config import read_config, write_config


<<<<<<< HEAD
ODOO_URL = 'https://odoo10.odoo-community.org'
=======
ODOO_URL = 'https://odoo-community.org'
>>>>>>> 591e7463
ODOO_DB = 'odoo_community_v10'


def login(username, store):
    config = read_config()
    if username:
        password = getpass('Password for {0}: '.format(username))
        if store:
            config.set("odoo", "username", username)
            config.set("odoo", "password", password)
            write_config(config)
    else:
        username = config.get("odoo", "username")
        password = config.get("odoo", "password")
        if not (username and password):
            sys.exit("You must provide a username.")

    client = erppeek.Client(ODOO_URL)
    # workaround to connect on saas:
    # https://github.com/tinyerp/erppeek/issues/58
    client._db = ODOO_DB
    client.login(username, password)
    return client


def get_parser(with_help=False):
    parser = argparse.ArgumentParser(add_help=with_help)
    group = parser.add_argument_group('odoo options')
    group.add_argument("-u", "--username",
                       help="Odoo Username. When a username is not provided,"
                            " it will read the configuration file.")
    group.add_argument("--store",
                       action='store_true',
                       help="Store the username and password in a "
                            "configuration file. Warning, clear text!"),
    return parser


def main():
    parser = get_parser(with_help=True)
    args = parser.parse_args()
    login(args.username, args.store)


if __name__ == '__main__':
    main()<|MERGE_RESOLUTION|>--- conflicted
+++ resolved
@@ -8,11 +8,7 @@
 from . config import read_config, write_config
 
 
-<<<<<<< HEAD
-ODOO_URL = 'https://odoo10.odoo-community.org'
-=======
 ODOO_URL = 'https://odoo-community.org'
->>>>>>> 591e7463
 ODOO_DB = 'odoo_community_v10'
 
 
