--- conflicted
+++ resolved
@@ -137,46 +137,6 @@
     no_github_login = set()
     for odoo_project, github_team, psc_team in valid:
         print()
-<<<<<<< HEAD
-        print(u'Syncing project "%s"' % odoo_project.name)
-        users = [odoo_project.user_id]
-        users += odoo_project.members
-        logins = set(['oca-transbot',
-                      'OCA-git-bot',
-                      ])
-        for user in users:
-            if user.github_login:
-                logins.add(user.github_login)
-            else:
-                no_github_login.add("%s (%s)" % (user.name, user.login))
-        current_logins = set(user.login for user in github_team.iter_members())
-
-        keep_logins = logins.intersection(current_logins)
-        remove_logins = current_logins - logins
-        add_logins = logins - current_logins
-        print("Add   ", (colors.GREEN +
-                         ', '.join(l.encode('utf-8')
-                                   for l in add_logins) +
-                         colors.ENDC))
-        print("Keep  ", ', '.join(l.encode('utf-8') for l in keep_logins))
-        print("Remove", (colors.FAIL +
-                         ', '.join(l.encode('utf-8')
-                                   for l in remove_logins) +
-                         colors.ENDC))
-        if not dry_run:
-            for login in add_logins:
-                try:
-                    github_team.invite(login)
-                except Exception as exc:
-                    print('Failed to invite %r: %s' % (login, exc))
-                else:
-                    print('%r' % login)
-            for login in remove_logins:
-                try:
-                    github_team.remove_member(login)
-                except Exception as exc:
-                    print('Failed to remove %r: %s' % (login, exc))
-=======
         print('Syncing project "%s"' % odoo_project.name)
         psc_users = [odoo_project.user_id] if odoo_project.user_id else []
         users = psc_users + list(odoo_project.members)
@@ -195,7 +155,6 @@
         sync_team(github_team, user_logins, dry_run)
         if psc_team:
             sync_team(psc_team, psc_user_logins, dry_run)
->>>>>>> 591e7463
 
     if no_github_login:
         print()
@@ -207,7 +166,7 @@
 
     if not_found:
         print()
-        print(u'The following odoo projects have no team in GitHub:')
+        print(u'The following Odoo projects have no team in GitHub:')
         for project in not_found:
             print(project.name)
 
